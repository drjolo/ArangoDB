--- conflicted
+++ resolved
@@ -7,11 +7,7 @@
 #include "mruby.h"
 
 void mrb_init_symtbl(mrb_state*);
-<<<<<<< HEAD
-void mrb_init_symbols(mrb_state*);
-=======
 void mrb_init_class(mrb_state*);
->>>>>>> ba77d4d1
 void mrb_init_object(mrb_state*);
 void mrb_init_kernel(mrb_state*);
 void mrb_init_comparable(mrb_state*);
@@ -44,32 +40,30 @@
   mrb_init_comparable(mrb);
   mrb_init_enumerable(mrb);
 
-<<<<<<< HEAD
-  mrb_init_symbols(mrb);
-=======
   mrb_init_symbol(mrb);
   mrb_init_exception(mrb);
->>>>>>> ba77d4d1
   mrb_init_proc(mrb);
   mrb_init_string(mrb);
   mrb_init_array(mrb);
   mrb_init_hash(mrb);
   mrb_init_numeric(mrb);
   mrb_init_range(mrb);
+#ifdef ENABLE_STRUCT
   mrb_init_struct(mrb);
+#endif
   mrb_init_gc(mrb);
-#ifdef INCLUDE_REGEXP
+#ifdef ENABLE_REGEXP
   mrb_init_regexp(mrb);
 #endif
 #ifdef ENABLE_STDIO
   mrb_init_print(mrb);
-<<<<<<< HEAD
-=======
 #endif
 #ifdef ENABLE_TIME
->>>>>>> ba77d4d1
   mrb_init_time(mrb);
+#endif
+#ifdef ENABLE_MATH
   mrb_init_math(mrb);
+#endif
 
   mrb_init_mrblib(mrb);
 
