////////////////////////////////////////////////////////////////////////////////
/// @brief arango server
///
/// @file
///
/// DISCLAIMER
///
/// Copyright 2004-2012 triAGENS GmbH, Cologne, Germany
///
/// Licensed under the Apache License, Version 2.0 (the "License");
/// you may not use this file except in compliance with the License.
/// You may obtain a copy of the License at
///
///     http://www.apache.org/licenses/LICENSE-2.0
///
/// Unless required by applicable law or agreed to in writing, software
/// distributed under the License is distributed on an "AS IS" BASIS,
/// WITHOUT WARRANTIES OR CONDITIONS OF ANY KIND, either express or implied.
/// See the License for the specific language governing permissions and
/// limitations under the License.
///
/// Copyright holder is triAGENS GmbH, Cologne, Germany
///
/// @author Dr. Frank Celler
/// @author Copyright 2011-2012, triAGENS GmbH, Cologne, Germany
////////////////////////////////////////////////////////////////////////////////

#include "ArangoServer.h"

#include <v8.h>

#ifdef TRI_ENABLE_MRUBY
#include "mruby.h"
#include "mruby/compile.h"
#include "mruby/data.h"
#include "mruby/proc.h"
#include "mruby/variable.h"
#endif

#include "build.h"

#include "3rdParty/valgrind/valgrind.h"

#include "Actions/RestActionHandler.h"
#include "Actions/actions.h"
#include "Admin/ApplicationAdminServer.h"
#include "Admin/RestHandlerCreator.h"
#include "Basics/ProgramOptions.h"
#include "Basics/ProgramOptionsDescription.h"
#include "Basics/Random.h"
#include "Basics/Utf8Helper.h"
#include "BasicsC/files.h"
#include "BasicsC/init.h"
#include "BasicsC/strings.h"
#include "Dispatcher/ApplicationDispatcher.h"
#include "Dispatcher/Dispatcher.h"
#include "HttpServer/ApplicationEndpointServer.h"
#include "HttpServer/HttpHandlerFactory.h"
#include "HttpServer/RedirectHandler.h"

#include "Logger/Logger.h"
#include "Rest/Initialise.h"
#include "Rest/OperationMode.h"
#include "RestHandler/ConnectionStatisticsHandler.h"
#include "RestHandler/RequestStatisticsHandler.h"
#include "RestHandler/RestBatchHandler.h"
#include "RestHandler/RestDocumentHandler.h"
#include "RestHandler/RestEdgeHandler.h"
#include "RestHandler/RestImportHandler.h"
#include "Scheduler/ApplicationScheduler.h"
#include "V8/V8LineEditor.h"
#include "V8/v8-conv.h"
#include "V8/v8-utils.h"
#include "V8Server/ApplicationV8.h"
#include "VocBase/auth.h"

#ifdef TRI_ENABLE_MRUBY
#include "MRServer/ApplicationMR.h"
#include "MRServer/mr-actions.h"
#include "MRuby/MRLineEditor.h"
#include "MRuby/MRLoader.h"
#endif

#ifdef TRI_ENABLE_ZEROMQ
#include "ZeroMQ/ApplicationZeroMQ.h"
#endif

using namespace std;
using namespace triagens::basics;
using namespace triagens::rest;
using namespace triagens::admin;
using namespace triagens::arango;

#include "js/common/bootstrap/js-modules.h"
#include "js/common/bootstrap/js-print.h"
#include "js/common/bootstrap/js-errors.h"
#include "js/server/js-ahuacatl.h"
#include "js/server/js-server.h"

#ifdef TRI_ENABLE_MRUBY
#include "mr/common/bootstrap/mr-error.h"
#include "mr/server/mr-server.h"
#endif

// -----------------------------------------------------------------------------
// --SECTION--                                                 private functions
// -----------------------------------------------------------------------------

////////////////////////////////////////////////////////////////////////////////
/// @addtogroup ArangoDB
/// @{
////////////////////////////////////////////////////////////////////////////////

////////////////////////////////////////////////////////////////////////////////
/// @brief define "_api" handlers
////////////////////////////////////////////////////////////////////////////////

static void DefineApiHandlers (HttpHandlerFactory* factory,
                               ApplicationAdminServer* admin,
                               TRI_vocbase_t* vocbase) {

  // add "/version" handler
  admin->addBasicHandlers(factory, "/_api");

  // add "/document" handler
  factory->addPrefixHandler(RestVocbaseBaseHandler::DOCUMENT_PATH,
                            RestHandlerCreator<RestDocumentHandler>::createData<TRI_vocbase_t*>,
                            vocbase);

  // add "/edge" handler
  factory->addPrefixHandler(RestVocbaseBaseHandler::EDGE_PATH,
                            RestHandlerCreator<RestEdgeHandler>::createData<TRI_vocbase_t*>,
                            vocbase);

  // add import handler
  factory->addPrefixHandler(RestVocbaseBaseHandler::DOCUMENT_IMPORT_PATH,
                            RestHandlerCreator<RestImportHandler>::createData<TRI_vocbase_t*>,
                            vocbase);
  
  // add batch handler
  factory->addPrefixHandler(RestVocbaseBaseHandler::BATCH_PATH,
                            RestHandlerCreator<RestBatchHandler>::createData<TRI_vocbase_t*>,
                            vocbase);
}

////////////////////////////////////////////////////////////////////////////////
/// @brief define "admin" handlers
////////////////////////////////////////////////////////////////////////////////

static void DefineAdminHandlers (HttpHandlerFactory* factory,
                                 ApplicationAdminServer* admin,
                                 TRI_vocbase_t* vocbase) {

  // add "/version" handler
  admin->addBasicHandlers(factory, "/_admin");

  // add admin handlers
  admin->addHandlers(factory, "/_admin");

  // add statistics
  factory->addHandler("/_admin/connection-statistics",
                      RestHandlerCreator<ConnectionStatisticsHandler>::createNoData,
                      0);

  factory->addHandler("/_admin/request-statistics",
                      RestHandlerCreator<RequestStatisticsHandler>::createNoData,
                      0);
}

////////////////////////////////////////////////////////////////////////////////
/// @}
////////////////////////////////////////////////////////////////////////////////

// -----------------------------------------------------------------------------
// --SECTION--                                                class ArangoServer
// -----------------------------------------------------------------------------

// -----------------------------------------------------------------------------
// --SECTION--                                      constructors and destructors
// -----------------------------------------------------------------------------

////////////////////////////////////////////////////////////////////////////////
/// @addtogroup ArangoDB
/// @{
////////////////////////////////////////////////////////////////////////////////

////////////////////////////////////////////////////////////////////////////////
/// @brief constructor
////////////////////////////////////////////////////////////////////////////////

ArangoServer::ArangoServer (int argc, char** argv)
  : _argc(argc),
    _argv(argv),
    _runningOnValgrind(false),
    _binaryPath(),
    _applicationScheduler(0),
    _applicationDispatcher(0),
    _applicationEndpointServer(0),
    _applicationAdminServer(0),
    _dispatcherThreads(8),
    _databasePath(),
    _removeOnDrop(true),
    _removeOnCompacted(true),
    _defaultMaximalSize(TRI_JOURNAL_DEFAULT_MAXIMAL_SIZE),
    _defaultWaitForSync(false),
    _forceSyncShapes(true),
    _vocbase(0) {

  // locate path to binary
  char* p;

  p = TRI_LocateBinaryPath(argv[0]);
  _binaryPath = p;

  if ((RUNNING_ON_VALGRIND) > 0) {
    _runningOnValgrind = true;
  }

  TRI_FreeString(TRI_CORE_MEM_ZONE, p);

  // set working directory and database directory
  _workingDirectory = "/var/tmp";
#ifdef TRI_HAVE_ICU  
  _defaultLanguage = Utf8Helper::DefaultUtf8Helper.getCollatorLanguage();
#endif
}

////////////////////////////////////////////////////////////////////////////////
/// @}
////////////////////////////////////////////////////////////////////////////////

// -----------------------------------------------------------------------------
// --SECTION--                                                 AnyServer methods
// -----------------------------------------------------------------------------

////////////////////////////////////////////////////////////////////////////////
/// @addtogroup ArangoDB
/// @{
////////////////////////////////////////////////////////////////////////////////

////////////////////////////////////////////////////////////////////////////////
/// {@inheritDoc}
////////////////////////////////////////////////////////////////////////////////

void ArangoServer::buildApplicationServer () {
  map<string, ProgramOptionsDescription> additional;

  _applicationServer = new ApplicationServer("arangod", "[<options>] <database-directory>", TRIAGENS_VERSION);
  _applicationServer->setSystemConfigFile("arangod.conf");
  _applicationServer->setUserConfigFile(".arango/arangod.conf");

  // .............................................................................
  // multi-threading scheduler and dispatcher
  // .............................................................................

  _applicationScheduler = new ApplicationScheduler(_applicationServer);
  _applicationScheduler->allowMultiScheduler(true);
  _applicationServer->addFeature(_applicationScheduler);

  _applicationDispatcher = new ApplicationDispatcher(_applicationScheduler);
  _applicationServer->addFeature(_applicationDispatcher);

  // .............................................................................
  // V8 engine
  // .............................................................................

  _applicationV8 = new ApplicationV8(_binaryPath);
  _applicationServer->addFeature(_applicationV8);

  // .............................................................................
  // MRuby engine
  // .............................................................................

#ifdef TRI_ENABLE_MRUBY

  _applicationMR = new ApplicationMR(_binaryPath);
  _applicationServer->addFeature(_applicationMR);

#else

  string ignoreOpt;

  additional[ApplicationServer::OPTIONS_HIDDEN]
    ("ruby.gc-interval", &ignoreOpt, "Ruby garbage collection interval (each x requests)")
    ("ruby.action-directory", &ignoreOpt, "path to the Ruby action directory")
    ("ruby.modules-path", &ignoreOpt, "one or more directories separated by (semi-) colons")
    ("ruby.startup-directory", &ignoreOpt, "path to the directory containing alternate Ruby startup scripts")
  ;

#endif

  // .............................................................................
  // ZeroMQ
  // .............................................................................

#ifdef TRI_ENABLE_ZEROMQ

  _applicationZeroMQ = new ApplicationZeroMQ(_applicationServer);
  _applicationServer->addFeature(_applicationZeroMQ);

#endif

  // .............................................................................
  // and start a simple admin server
  // .............................................................................

  _applicationAdminServer = new ApplicationAdminServer();
  _applicationServer->addFeature(_applicationAdminServer);

  _applicationAdminServer->allowLogViewer();
  _applicationAdminServer->allowVersion("arango", TRIAGENS_VERSION);
  _applicationAdminServer->allowAdminDirectory(); // might be changed later

  // .............................................................................
  // define server options
  // .............................................................................

  // .............................................................................
  // daemon and supervisor mode
  // .............................................................................

  additional[ApplicationServer::OPTIONS_CMDLINE]
    ("console", "do not start as server, start a JavaScript emergency console instead")
  ;

#ifdef TRI_ENABLE_MRUBY
  additional[ApplicationServer::OPTIONS_CMDLINE]
    ("ruby-console", "do not start as server, start a Ruby emergency console instead")
  ;
#endif

  additional[ApplicationServer::OPTIONS_CMDLINE + ":help-extended"]
    ("daemon", "run as daemon")
    ("pid-file", &_pidFile, "pid-file in daemon mode")
    ("supervisor", "starts a supervisor and runs as daemon")
    ("working-directory", &_workingDirectory, "working directory in daemon mode")
#ifdef TRI_HAVE_ICU
    ("default-language", &_defaultLanguage, "ISO-639 language code")
#endif  
  ;
  
  // .............................................................................
  // javascript options
  // .............................................................................

  additional["JAVASCRIPT Options:help-admin"]
    ("javascript.script", &_scriptFile, "do not start as server, run script instead")
    ("javascript.script-parameter", &_scriptParameters, "script parameter")
  ;

  // .............................................................................
  // database options
  // .............................................................................

  additional["DIRECTORY Options:help-admin"]
    ("database.directory", &_databasePath, "path to the database directory")
  ;

  additional["DATABASE Options:help-admin"]
    ("database.remove-on-drop", &_removeOnDrop, "wipe a collection from disk after dropping")
    ("database.maximal-journal-size", &_defaultMaximalSize, "default maximal journal size, can be overwritten when creating a collection")
    ("database.wait-for-sync", &_defaultWaitForSync, "default wait-for-sync behavior, can be overwritten when creating a collection")
    ("database.force-sync-shapes", &_forceSyncShapes, "force syncing of shape data to disk, will use waitForSync value of collection when turned off")
  ;

  additional["DATABASE Options:help-devel"]
    ("database.remove-on-compacted", &_removeOnCompacted, "wipe a datafile from disk after compaction")
  ;
   
  additional["JAVASCRIPT Options:help-devel"]
    ("jslint", &_jslint, "do not start as server, run js lint instead")
    ("javascript.unit-tests", &_unitTests, "do not start as server, run unit tests instead")
  ;

  // .............................................................................
  // server options
  // .............................................................................
  
  // .............................................................................
  // for this server we display our own options such as port to use
  // .............................................................................

  bool disableAdminInterface = false;

  additional[ApplicationServer::OPTIONS_SERVER + ":help-admin"]
    ("server.disable-admin-interface", &disableAdminInterface, "turn off the HTML admin interface")
  ;

  additional["THREAD Options:help-admin"]
    ("server.threads", &_dispatcherThreads, "number of threads for basic operations")
  ;
  
  // .............................................................................
  // endpoint server
  // .............................................................................

  _applicationEndpointServer = new ApplicationEndpointServer(_applicationServer,
                                                             _applicationScheduler,
                                                             _applicationDispatcher,
                                                             "arangodb",
                                                             TRI_CheckAuthenticationAuthInfo);
  _applicationServer->addFeature(_applicationEndpointServer);

  // .............................................................................
  // parse the command line options - exit if there is a parse error
  // .............................................................................

  if (! _applicationServer->parse(_argc, _argv, additional)) {
    TRI_FlushLogging();
    exit(EXIT_FAILURE);
  }
  
  // .............................................................................
  // set language of default collator
  // .............................................................................
#ifdef TRI_HAVE_ICU  
  Utf8Helper::DefaultUtf8Helper.setCollatorLanguage(_defaultLanguage);
  LOGGER_INFO << "using default language '" << Utf8Helper::DefaultUtf8Helper.getCollatorLanguage() << "'";
#endif  
  // .............................................................................
  // disable access to the HTML admin interface
  // .............................................................................

  if (disableAdminInterface) {
    _applicationAdminServer->allowAdminDirectory(false);
  }

  if (_defaultMaximalSize < TRI_JOURNAL_MINIMAL_SIZE) {
    // validate journal size
    LOGGER_FATAL << "invalid journal size. expected at least " << TRI_JOURNAL_MINIMAL_SIZE;
    TRI_FlushLogging();
    exit(EXIT_FAILURE);
  }

  // .............................................................................
  // set directories and scripts
  // .............................................................................

  vector<string> arguments = _applicationServer->programArguments();

  if (1 < arguments.size()) {
    LOGGER_FATAL << "expected at most one database directory, got " << arguments.size();
    TRI_FlushLogging();
    exit(EXIT_FAILURE);
  }
  else if (1 == arguments.size()) {
    _databasePath = arguments[0];
  }

  if (_databasePath.empty()) {
    LOGGER_FATAL << "no database path has been supplied, giving up";
    LOGGER_INFO << "please use the '--database.directory' option";
    TRI_FlushLogging();
    exit(EXIT_FAILURE);
  }

  OperationMode::server_operation_mode_e mode = OperationMode::determineMode(_applicationServer->programOptions());

  if (mode == OperationMode::MODE_CONSOLE || 
      mode == OperationMode::MODE_UNITTESTS ||
      mode == OperationMode::MODE_JSLINT ||
      mode == OperationMode::MODE_SCRIPT) {
    int res = executeConsole(mode);

    TRI_FlushLogging();
    exit(res);
  }
#ifdef TRI_ENABLE_MRUBY
  else if (mode == OperationMode::MODE_RUBY_CONSOLE) {
    int res = executeRubyConsole();

    TRI_FlushLogging();
    exit(res);
  }
#endif

  // .............................................................................
  // sanity checks
  // .............................................................................

  if (_applicationServer->programOptions().has("daemon")) {
    _daemonMode = true;
  }

  if (_applicationServer->programOptions().has("supervisor")) {
    _supervisorMode = true;
  }

  if (_daemonMode || _supervisorMode) {
    if (_pidFile.empty()) {
      cerr << "no pid-file defined, but daemon or supervisor mode requested, giving up\n";

      LOGGER_FATAL << "no pid-file defined, but daemon or supervisor mode was requested";
      LOGGER_INFO << "please use the '--pid-file' option";

      TRI_FlushLogging();
      exit(EXIT_FAILURE);
    }
  }
}

////////////////////////////////////////////////////////////////////////////////
/// {@inheritDoc}
////////////////////////////////////////////////////////////////////////////////

int ArangoServer::startupServer () {
  v8::HandleScope handle_scope;

  // .............................................................................
  // open the database
  // .............................................................................

  openDatabase();

  // .............................................................................
  // prepare the various parts of the Arango server
  // .............................................................................

  if (_dispatcherThreads < 1) {
    _dispatcherThreads = 1;
  }

  _applicationV8->setVocbase(_vocbase);
  _applicationV8->setConcurrency(_dispatcherThreads);

#if TRI_ENABLE_MRUBY
  _applicationMR->setVocbase(_vocbase);
  _applicationMR->setConcurrency(_dispatcherThreads);
#endif

  _applicationServer->prepare();

  // .............................................................................
  // create the dispatcher
  // .............................................................................

  _applicationDispatcher->buildStandardQueue(_dispatcherThreads);
  
  _applicationServer->prepare2();
  
    
  // we pass the options by reference, so keep them until shutdown
  RestActionHandler::action_options_t httpOptions;
  httpOptions._vocbase = _vocbase;
  httpOptions._queue = "STANDARD";

  // create the handlers
  httpOptions._contexts.insert("user");
  httpOptions._contexts.insert("api");
  httpOptions._contexts.insert("admin");

  // create the server
  _applicationEndpointServer->buildServers();
    
  HttpHandlerFactory* handlerFactory = _applicationEndpointServer->getHandlerFactory();

  DefineApiHandlers(handlerFactory, _applicationAdminServer, _vocbase);
  DefineAdminHandlers(handlerFactory, _applicationAdminServer, _vocbase);

  // add action handler
  handlerFactory->addPrefixHandler("/",
                                   RestHandlerCreator<RestActionHandler>::createData<RestActionHandler::action_options_t*>,
                                   (void*) &httpOptions);
  

  // .............................................................................
  // create a http handler factory for zeromq
  // .............................................................................

#ifdef TRI_ENABLE_ZEROMQ

  // we pass the options be reference, so keep them until shutdown
  RestActionHandler::action_options_t zeromqOptions;
  zeromqOptions._vocbase = _vocbase;
  zeromqOptions._queue = "CLIENT";

  // only construct factory if ZeroMQ is active
  if (_applicationZeroMQ->isActive()) {
    HttpHandlerFactory* factory = new HttpHandlerFactory("arangodb", TRI_CheckAuthenticationAuthInfo);

    DefineApiHandlers(factory, _applicationAdminServer, _vocbase);

    DefineAdminHandlers(factory, _applicationAdminServer, _applicationUserManager, _vocbase);

    // add action handler
    factory->addPrefixHandler("/",
                              RestHandlerCreator<RestActionHandler>::createData<RestActionHandler::action_options_t*>,
                              (void*) &httpOptions);

    _applicationZeroMQ->setHttpHandlerFactory(factory);
  }

#endif
  
  // .............................................................................
  // start the statistics collector thread
  // .............................................................................
      
  TRI_InitialiseStatistics();
  
  // .............................................................................
  // start the main event loop
  // .............................................................................

  _applicationServer->start();

  LOGGER_INFO << "ArangoDB (version " << TRIAGENS_VERSION << ") is ready for business";
  LOGGER_INFO << "Have Fun!";

  _applicationServer->wait();

  // .............................................................................
  // and cleanup
  // .............................................................................

  _applicationServer->stop();
  closeDatabase();

  return 0;
}

////////////////////////////////////////////////////////////////////////////////
/// @}
////////////////////////////////////////////////////////////////////////////////

// -----------------------------------------------------------------------------
// --SECTION--                                                   private methods
// -----------------------------------------------------------------------------

////////////////////////////////////////////////////////////////////////////////
/// @addtogroup ArangoDB
/// @{
////////////////////////////////////////////////////////////////////////////////

////////////////////////////////////////////////////////////////////////////////
/// @brief executes the JavaScript emergency console
////////////////////////////////////////////////////////////////////////////////

int ArangoServer::executeConsole (OperationMode::server_operation_mode_e mode) {
  bool ok;

  // only simple logging
  TRI_ShutdownLogging();
  TRI_InitialiseLogging(false);
  TRI_CreateLogAppenderFile("+");

  // open the database
  openDatabase();

  // set-up V8 context
  _applicationV8->setVocbase(_vocbase);
  _applicationV8->setConcurrency(1);
  _applicationV8->disableActions();

  ok = _applicationV8->prepare();

  if (! ok) {
    LOGGER_FATAL << "cannot initialize V8 enigne";
    TRI_FlushLogging();
    exit(EXIT_FAILURE);
  }

  _applicationV8->start();

  // enter V8 context
  ApplicationV8::V8Context* context = _applicationV8->enterContext();

  // .............................................................................
  // execute everything with a global scope
  // .............................................................................

  {
    v8::HandleScope globalScope;

    // run the shell
    if (mode != OperationMode::MODE_SCRIPT) {
      printf("ArangoDB JavaScript shell [V8 version %s, DB version %s]\n", v8::V8::GetVersion(), TRIAGENS_VERSION);
    }
    else {
      LOGGER_INFO << "V8 version " << v8::V8::GetVersion() << ", DB version " << TRIAGENS_VERSION;
    }

    v8::Local<v8::String> name(v8::String::New("(arango)"));
    v8::Context::Scope contextScope(context->_context);

    ok = true;

    switch (mode) {

      // .............................................................................
      // run all unit tests
      // .............................................................................

      case OperationMode::MODE_UNITTESTS: {
        v8::HandleScope scope;
        v8::TryCatch tryCatch;

        // set-up unit tests array
        v8::Handle<v8::Array> sysTestFiles = v8::Array::New();

        for (size_t i = 0;  i < _unitTests.size();  ++i) {
          sysTestFiles->Set((uint32_t) i, v8::String::New(_unitTests[i].c_str()));
        }

        context->_context->Global()->Set(v8::String::New("DATABASEPATH"), v8::String::New(_databasePath.c_str()), v8::ReadOnly);
        context->_context->Global()->Set(v8::String::New("VALGRIND"), _runningOnValgrind ? v8::True() : v8::False(), v8::ReadOnly);
        context->_context->Global()->Set(v8::String::New("SYS_UNIT_TESTS"), sysTestFiles);
        context->_context->Global()->Set(v8::String::New("SYS_UNIT_TESTS_RESULT"), v8::True());

        // run tests
        char const* input = "require(\"jsunity\").runCommandLineTests();";
        TRI_ExecuteJavaScriptString(context->_context, v8::String::New(input), name, true);

        if (tryCatch.HasCaught()) {
          cout << TRI_StringifyV8Exception(&tryCatch);
          ok = false;
        }
        else {
          ok = TRI_ObjectToBoolean(context->_context->Global()->Get(v8::String::New("SYS_UNIT_TESTS_RESULT")));
        }

        break;
      }

      // .............................................................................
      // run jslint
      // .............................................................................

      case OperationMode::MODE_JSLINT: {
        v8::HandleScope scope;
        v8::TryCatch tryCatch;

        // set-up tests files array
        v8::Handle<v8::Array> sysTestFiles = v8::Array::New();

        for (size_t i = 0;  i < _jslint.size();  ++i) {
          sysTestFiles->Set((uint32_t) i, v8::String::New(_jslint[i].c_str()));
        }

        context->_context->Global()->Set(v8::String::New("DATABASEPATH"), v8::String::New(_databasePath.c_str()), v8::ReadOnly);
        context->_context->Global()->Set(v8::String::New("VALGRIND"), _runningOnValgrind ? v8::True() : v8::False(), v8::ReadOnly);
        context->_context->Global()->Set(v8::String::New("SYS_UNIT_TESTS"), sysTestFiles);
        context->_context->Global()->Set(v8::String::New("SYS_UNIT_TESTS_RESULT"), v8::True());

        char const* input = "require(\"jslint\").runCommandLineTests({ });";
        TRI_ExecuteJavaScriptString(context->_context, v8::String::New(input), name, true);

        if (tryCatch.HasCaught()) {
          cout << TRI_StringifyV8Exception(&tryCatch);
          ok = false;
        }
        else {
          ok = TRI_ObjectToBoolean(context->_context->Global()->Get(v8::String::New("SYS_UNIT_TESTS_RESULT")));
        }

        break;
      }

      // .............................................................................
      // run console
      // .............................................................................

      case OperationMode::MODE_SCRIPT: {
        v8::TryCatch tryCatch;

        context->_context->Global()->Set(v8::String::New("DATABASEPATH"), v8::String::New(_databasePath.c_str()), v8::ReadOnly);
        context->_context->Global()->Set(v8::String::New("VALGRIND"), _runningOnValgrind ? v8::True() : v8::False(), v8::ReadOnly);

        for (size_t i = 0;  i < _scriptFile.size();  ++i) {
          bool r = TRI_LoadJavaScriptFile(context->_context, _scriptFile[i].c_str());

          if (! r) {
            LOGGER_FATAL << "cannot load script '" << _scriptFile[i] << ", giving up";
            ok = false;
            break;
          }
        }

        while(! v8::V8::IdleNotification()) {
        }

        if (ok) {

          // parameter array
          v8::Handle<v8::Array> params = v8::Array::New();

          params->Set(0, v8::String::New(_scriptFile[_scriptFile.size() - 1].c_str()));

          for (size_t i = 0;  i < _scriptParameters.size();  ++i) {
            params->Set((uint32_t) (i + 1), v8::String::New(_scriptParameters[i].c_str()));
          }

          // call main
          v8::Handle<v8::String> mainFuncName = v8::String::New("main");
          v8::Handle<v8::Function> main = v8::Handle<v8::Function>::Cast(context->_context->Global()->Get(mainFuncName));

          if (main.IsEmpty() || main->IsUndefined()) {
            LOGGER_FATAL << "no main function defined, giving up";
            ok = false;
          }
          else {
            v8::Handle<v8::Value> args[] = { params };

            v8::Handle<v8::Value> result = main->Call(main, 1, args);

            if (tryCatch.HasCaught()) {
              TRI_LogV8Exception(&tryCatch);
              ok = false;
            }
            else {
              ok = TRI_ObjectToDouble(result) == 0;
            }
          }
        }

        break;
      }

      // .............................................................................
      // run console
      // .............................................................................

      case OperationMode::MODE_CONSOLE: {
        context->_context->Global()->Set(v8::String::New("DATABASEPATH"), v8::String::New(_databasePath.c_str()), v8::ReadOnly);
        context->_context->Global()->Set(v8::String::New("VALGRIND"), _runningOnValgrind ? v8::True() : v8::False(), v8::ReadOnly);
        V8LineEditor* console = new V8LineEditor(context->_context, ".arango");

        console->open(true);

        while (true) {
          while(! v8::V8::IdleNotification()) {
          }

          char* input = console->prompt("arangod> ");

          if (input == 0) {
            printf("<ctrl-D>\nBye Bye! Arrivederci! Auf Wiedersehen! До свидания! さようなら\n");
            break;
          }

          if (*input == '\0') {
            TRI_FreeString(TRI_CORE_MEM_ZONE, input);
            continue;
          }

          console->addHistory(input);

          v8::HandleScope scope;
          v8::TryCatch tryCatch;

          TRI_ExecuteJavaScriptString(context->_context, v8::String::New(input), name, true);
          TRI_FreeString(TRI_UNKNOWN_MEM_ZONE, input);

          if (tryCatch.HasCaught()) {
            cout << TRI_StringifyV8Exception(&tryCatch);
          }
        }

        console->close();

        delete console;

        break;
      }

      default: {
        assert(false);
      }
    }
  }

  // ............................................................................. 
  // and return from the context and isolate
  // ............................................................................. 

  _applicationV8->exitContext(context);

  _applicationV8->close();
  _applicationV8->stop();

  
  closeDatabase();
  Random::shutdown();

  return ok ? EXIT_SUCCESS : EXIT_FAILURE;
}

////////////////////////////////////////////////////////////////////////////////
/// @brief executes the MRuby emergency shell
////////////////////////////////////////////////////////////////////////////////

#ifdef TRI_ENABLE_MRUBY

struct RClass* ArangoDatabaseClass;
struct RClass* ArangoCollectionClass;

mrb_value MR_ArangoDatabase_Inialize (mrb_state* mrb, mrb_value exc) {
  printf("initializer of ArangoDatabase called\n");
  return exc;
}

static void MR_ArangoDatabase_Free (mrb_state* mrb, void* p) {
  printf("free of ArangoDatabase called\n");
}

static const struct mrb_data_type MR_ArangoDatabase_Type = {
  "ArangoDatabase", MR_ArangoDatabase_Free
};

static void MR_ArangoCollection_Free (mrb_state* mrb, void* p) {
  printf("free of ArangoCollection called\n");
}

static const struct mrb_data_type MR_ArangoCollection_Type = {
  "ArangoDatabase", MR_ArangoCollection_Free
};

mrb_value MR_ArangoDatabase_Collection (mrb_state* mrb, mrb_value self) {
  char* name;
  TRI_vocbase_t* vocbase;
  TRI_vocbase_col_t* collection;
  struct RData* rdata;

  // check "class.c" to see how to specify the arguments
  mrb_get_args(mrb, "s", &name);

  if (name == 0) {
    return self;
  }

  // check

  printf("using collection '%s'\n", name);

  // looking at "mruby.h" I assume that is the way to unwrap the pointer
  rdata = (struct RData*) mrb_object(self);
  vocbase = (TRI_vocbase_t*) rdata->data;
  collection = TRI_FindCollectionByNameVocBase(vocbase, name, false);

  if (collection == NULL) {
    printf("unknown collection (TODO raise error)\n");
    return self;
  }

  return mrb_obj_value(Data_Wrap_Struct(mrb, ArangoCollectionClass, &MR_ArangoCollection_Type, (void*) collection));
}

  // setup the classes
#if 0
  struct RClass* ArangoDatabaseClass = mrb_define_class(mrb, "ArangoDatabase", mrb->object_class);
  struct RClass* ArangoCollectionClass = mrb_define_class(mrb, "ArangoCollection", mrb->object_class);

  // add an initializer (for TESTING only)
  mrb_define_method(mrb, ArangoDatabaseClass, "initialize", MR_ArangoDatabase_Inialize, ARGS_ANY());

  // add a method to extract the collection
  mrb_define_method(mrb, ArangoDatabaseClass, "_collection", MR_ArangoDatabase_Collection, ARGS_ANY());

  // create the database variable
  mrb_value db = mrb_obj_value(Data_Wrap_Struct(mrb, ArangoDatabaseClass, &MR_ArangoDatabase_Type, (void*) _vocbase));

  mrb_gv_set(mrb, mrb_intern(mrb, "$db"), db);

  // read-eval-print loop
  mrb_define_const(mrb, "$db", db);
#endif


int ArangoServer::executeRubyConsole () {
  bool ok;

  // only simple logging
  TRI_ShutdownLogging();
  TRI_InitialiseLogging(false);
  TRI_CreateLogAppenderFile("+");

  // open the database
  openDatabase();

  // set-up MRuby context
  _applicationMR->setVocbase(_vocbase);
  _applicationMR->setConcurrency(1);
  _applicationMR->disableActions();

  ok = _applicationMR->prepare();

  if (! ok) {
    LOGGER_FATAL << "cannot initialize MRuby enigne";
    TRI_FlushLogging();
    exit(EXIT_FAILURE);
  }

  _applicationMR->start();

  // enter MR context
  ApplicationMR::MRContext* context = _applicationMR->enterContext();

  // create a line editor
  printf("ArangoDB MRuby shell [DB version %s]\n", TRIAGENS_VERSION);

  MRLineEditor* console = new MRLineEditor(context->_mrs, ".arango-mrb");

  console->open(false);

  while (true) {
    char* input = console->prompt("arangod> ");

    if (input == 0) {
      printf("<ctrl-D>\nBye Bye! Arrivederci! Auf Wiedersehen! До свидания! さようなら\n");
      break;
    }

    if (*input == '\0') {
      TRI_FreeString(TRI_UNKNOWN_MEM_ZONE, input);
      continue;
    }

    console->addHistory(input);

<<<<<<< HEAD
    struct mrb_parser_state* p = mrb_parse_string(&context->_mrs->_mrb, input);
=======
    struct mrb_parser_state* p = mrb_parse_string(mrb, input, NULL);
>>>>>>> ba77d4d1
    TRI_FreeString(TRI_UNKNOWN_MEM_ZONE, input);

    if (p == 0 || p->tree == 0 || 0 < p->nerr) {
      LOGGER_ERROR << "failed to compile input";
      continue;
    }

<<<<<<< HEAD
    int n = mrb_generate_code(&context->_mrs->_mrb, p->tree);
=======
    int n = mrb_generate_code(mrb, p);
>>>>>>> ba77d4d1

    if (n < 0) {
      LOGGER_ERROR << "failed to execute Ruby bytecode";
      continue;
    }

    mrb_value result = mrb_run(&context->_mrs->_mrb,
                               mrb_proc_new(&context->_mrs->_mrb, context->_mrs->_mrb.irep[n]),
                               mrb_top_self(&context->_mrs->_mrb));

    if (context->_mrs->_mrb.exc) {
      LOGGER_ERROR << "caught Ruby exception";
      mrb_p(&context->_mrs->_mrb, mrb_obj_value(context->_mrs->_mrb.exc));
      context->_mrs->_mrb.exc = 0;
    }
    else if (! mrb_nil_p(result)) {
      mrb_p(&context->_mrs->_mrb, result);
    }
  }

  // close the console
  console->close();
  delete console;

  // close the database
  closeDatabase();

  Random::shutdown();

  return EXIT_SUCCESS;
}

#endif

////////////////////////////////////////////////////////////////////////////////
/// @brief opens the database
////////////////////////////////////////////////////////////////////////////////

void ArangoServer::openDatabase () {
  _vocbase = TRI_OpenVocBase(_databasePath.c_str());

  if (! _vocbase) {
    LOGGER_FATAL << "cannot open database '" << _databasePath << "'";
    LOGGER_INFO << "please use the '--database.directory' option";
    TRI_FlushLogging();

    exit(EXIT_FAILURE);
  }

  _vocbase->_removeOnDrop = _removeOnDrop;
  _vocbase->_removeOnCompacted = _removeOnCompacted;
  _vocbase->_defaultMaximalSize = _defaultMaximalSize;
  _vocbase->_defaultWaitForSync = _defaultWaitForSync;
  _vocbase->_forceSyncShapes = _forceSyncShapes;
}

////////////////////////////////////////////////////////////////////////////////
/// @brief closes the database
////////////////////////////////////////////////////////////////////////////////

void ArangoServer::closeDatabase () {
  TRI_CleanupActions();
  TRI_DestroyVocBase(_vocbase);
  TRI_Free(TRI_UNKNOWN_MEM_ZONE, _vocbase);
  _vocbase = 0;

  LOGGER_INFO << "ArangoDB has been shut down";
}

////////////////////////////////////////////////////////////////////////////////
/// @}
////////////////////////////////////////////////////////////////////////////////

// -----------------------------------------------------------------------------
// --SECTION--                                                       END-OF-FILE
// -----------------------------------------------------------------------------

// Local Variables:
// mode: outline-minor
// outline-regexp: "^\\(/// @brief\\|/// {@inheritDoc}\\|/// @addtogroup\\|/// @page\\|// --SECTION--\\|/// @\\}\\)"
// End:<|MERGE_RESOLUTION|>--- conflicted
+++ resolved
@@ -1017,11 +1017,7 @@
 
     console->addHistory(input);
 
-<<<<<<< HEAD
-    struct mrb_parser_state* p = mrb_parse_string(&context->_mrs->_mrb, input);
-=======
     struct mrb_parser_state* p = mrb_parse_string(mrb, input, NULL);
->>>>>>> ba77d4d1
     TRI_FreeString(TRI_UNKNOWN_MEM_ZONE, input);
 
     if (p == 0 || p->tree == 0 || 0 < p->nerr) {
@@ -1029,11 +1025,7 @@
       continue;
     }
 
-<<<<<<< HEAD
-    int n = mrb_generate_code(&context->_mrs->_mrb, p->tree);
-=======
     int n = mrb_generate_code(mrb, p);
->>>>>>> ba77d4d1
 
     if (n < 0) {
       LOGGER_ERROR << "failed to execute Ruby bytecode";
