////////////////////////////////////////////////////////////////////////////////
/// @brief High-Performance Database Framework made by triagens
///
/// @file
///
/// DISCLAIMER
///
/// Copyright 2004-2012 triagens GmbH, Cologne, Germany
///
/// Licensed under the Apache License, Version 2.0 (the "License");
/// you may not use this file except in compliance with the License.
/// You may obtain a copy of the License at
///
///     http://www.apache.org/licenses/LICENSE-2.0
///
/// Unless required by applicable law or agreed to in writing, software
/// distributed under the License is distributed on an "AS IS" BASIS,
/// WITHOUT WARRANTIES OR CONDITIONS OF ANY KIND, either express or implied.
/// See the License for the specific language governing permissions and
/// limitations under the License.
///
/// Copyright holder is triAGENS GmbH, Cologne, Germany
///
/// @author Dr. Frank Celler
/// @author Copyright 2009-2012, triAGENS GmbH, Cologne, Germany
////////////////////////////////////////////////////////////////////////////////

#ifndef TRIAGENS_BASICS_C_OPERATING_SYSTEM_H
#define TRIAGENS_BASICS_C_OPERATING_SYSTEM_H 1

#ifndef TRI_WITHIN_COMMON
#error use <BasicsC/common.h>
#endif

// -----------------------------------------------------------------------------
// --SECTION--                                                            global
// -----------------------------------------------------------------------------

////////////////////////////////////////////////////////////////////////////////
/// @addtogroup OperatingSystem
/// @{
////////////////////////////////////////////////////////////////////////////////

#define TRI_HAVE_GETGRGID                   1
#define TRI_HAVE_GETPWNAM                   1
#define TRI_HAVE_GETPWUID                   1

#define GLOBAL_TIMEZONE                     timezone

#ifndef __STDC_LIMIT_MACROS
#define __STDC_LIMIT_MACROS
#endif

#if defined(__amd64__) || defined(__amd64) || defined(__x86_64__) || defined(__x86_64) || defined(_M_X64) || defined(_M_AMD64)
#undef TRI_PADDING_32
#else
#define TRI_PADDING_32                      1
#endif

////////////////////////////////////////////////////////////////////////////////
/// @}
////////////////////////////////////////////////////////////////////////////////

// -----------------------------------------------------------------------------
// --Section--                                                             apple
// -----------------------------------------------------------------------------

////////////////////////////////////////////////////////////////////////////////
/// @addtogroup OperatingSystem
/// @{
////////////////////////////////////////////////////////////////////////////////

#ifdef __APPLE__

#define TRI_DIR_SEPARATOR_CHAR              '/'
#define TRI_DIR_SEPARATOR_STR               "/"

#define TRI_HAVE_POSIX                      1

#define TRI_HAVE_DLFCN_H                    1

#include <stdint.h>

#define TRI_ENABLE_SYSLOG                   1

#define TRI_HAVE_DIRENT_H                   1
#define TRI_HAVE_GETRLIMIT                  1
#define TRI_HAVE_FORK                       1
#define TRI_HAVE_SIGNAL_H                   1
#define TRI_HAVE_STDBOOL_H                  1
#define TRI_HAVE_SYS_RESOURCE_H             1
#define TRI_HAVE_SYS_TIME_H                 1
#define TRI_HAVE_SYS_TYPES_H                1
#define TRI_HAVE_SYS_WAIT_H                 1
#define TRI_HAVE_UNISTD_H                   1
#define TRI_HAVE_TERMIOS_H                  1
#define TRI_HAVE_SYS_IOCTL_H                1
#define TRI_HAVE_SCHED_H                    1

#define TRI_HAVE_LINUX_SOCKETS              1
#define TRI_HAVE_MACOS_SPIN                 1
#define TRI_HAVE_POSIX_THREADS              1
#define TRI_HAVE_POSIX_MMAP                 1
#define TRI_HAVE_POSIX_PWD_GRP              1

#define TRI_HAVE_GETPPID                    1
#define TRI_HAVE_GETRUSAGE                  1
#define TRI_HAVE_GETTIMEOFDAY               1
#define TRI_HAVE_GMTIME_R                   1

#define TRI_HAVE_SETGID                     1
#define TRI_HAVE_SETUID                     1

#define TRI_HAVE_STRTOLL                    1
#define TRI_HAVE_STRTOULL                   1

#define TRI_OVERLOAD_FUNCS_SIZE_T           1
#define TRI_MISSING_MEMRCHR                 1

#if __MAC_OS_X_VERSION_MIN_REQUIRED >= 1070
#define TRI_HAVE_GETLINE                    1
#endif

#if __WORDSIZE == 64
#define TRI_SIZEOF_SIZE_T                   8
#define TRI_ALIGNOF_VOIDP                   8
#else
#define TRI_SIZEOF_SIZE_T                   4
#define TRI_ALIGNOF_VOIDP                   4
#endif

#ifndef SIZE_MAX
#if __WORDSIZE == 64
#define SIZE_MAX (18446744073709551615UL)
#else
#define SIZE_MAX (4294967295U)
#endif
#endif

#define TRI_CHDIR                       chdir
#define TRI_CLOSE                       close
#define TRI_CLOSE_SOCKET                close
#define TRI_CREATE(a,b,c)               open((a), (b), (c))
#define TRI_GETCWD                      getcwd
#define TRI_LSEEK                       lseek
#define TRI_MKDIR(a,b)                  mkdir((a), (b))
#define TRI_OPEN(a,b)                   open((a), (b))
#define TRI_READ                        read
#define TRI_READ_SOCKET(a,b,c,d)        read((a), (b), (c))
#define TRI_RMDIR                       rmdir
#define TRI_SLEEP                       sleep
#define TRI_UNLINK                      unlink
#define TRI_WRITE                       write
#define TRI_WRITE_SOCKET(a,b,c,d)       write((a), (b), (c))

#define TRI_LAST_ERROR_STR              strerror(errno)

#define TRI_uid_t                       uid_t
#define TRI_gid_t                       gid_t

typedef int socket_t;
#define INVALID_SOCKET                  -1
#define SOCKET_ERROR                    -1

#endif

////////////////////////////////////////////////////////////////////////////////
/// @}
////////////////////////////////////////////////////////////////////////////////

// -----------------------------------------------------------------------------
// --SECTION--                                                            cygwin
// -----------------------------------------------------------------------------

////////////////////////////////////////////////////////////////////////////////
/// @addtogroup OperatingSystem
/// @{
////////////////////////////////////////////////////////////////////////////////

#ifdef __CYGWIN__

#define TRI_DIR_SEPARATOR_CHAR              '/'
#define TRI_DIR_SEPARATOR_STR               "/"

#define TRI_HAVE_POSIX                      1

#define TRI_HAVE_DLFCN_H                    1

#include <bits/wordsize.h>
#include <io.h>

#define TRI_ENABLE_SYSLOG                   1

#define TRI_HAVE_DIRENT_H                   1
#define TRI_HAVE_GETRLIMIT                  1
#define TRI_HAVE_FORK                       1
#define TRI_HAVE_STDBOOL_H                  1
#define TRI_HAVE_SYS_RESOURCE_H             1
#define TRI_HAVE_UNISTD_H                   1
#define TRI_HAVE_SYS_TYPES_H                1
#define TRI_HAVE_SYS_WAIT_H                 1

#define TRI_HAVE_LINUX_SOCKETS              1
#define TRI_HAVE_POSIX_SPIN                 1
#define TRI_HAVE_POSIX_THREADS              1
#define TRI_HAVE_POSIX_MMAP                 1
#define TRI_HAVE_POSIX_PWD_GRP              1
#define TRI_HAVE_GETLINE                    1
#define TRI_HAVE_GETTIMEOFDAY               1
#define TRI_HAVE_GMTIME_R                   1

#define TRI_HAVE_SETGID                     1
#define TRI_HAVE_SETUID                     1

#define TRI_HAVE_STRTOLL                    1
#define TRI_HAVE_STRTOULL                   1

#if __WORDSIZE == 64
#define TRI_SIZEOF_SIZE_T                   8
#define TRI_ALIGNOF_VOIDP                   8
#else
#define TRI_SIZEOF_SIZE_T                   4
#define TRI_ALIGNOF_VOIDP                   4
#endif

#define TRI_CHDIR                       chdir
#define TRI_CLOSE                       close
#define TRI_CLOSE_SOCKET                close
#define TRI_CREATE(a,b,c)               open((a), (b), (c))
#define TRI_LSEEK                       lseek
#define TRI_GETCWD                      getcwd
#define TRI_MKDIR(a,b)                  mkdir((a), (b))
#define TRI_OPEN(a,b)                   open((a), (b))
#define TRI_READ                        read
#define TRI_READ_SOCKET(a,b,c,d)        read((a), (b), (c))
#define TRI_RMDIR                       rmdir
#define TRI_SLEEP                       sleep
#define TRI_UNLINK                      unlink
#define TRI_WRITE                       write
#define TRI_WRITE_SOCKET(a,b,c,d)       write((a), (b), (c))

#define TRI_LAST_ERROR_STR              strerror(errno)

#define TRI_uid_t                       uid_t
#define TRI_gid_t                       gid_t

typedef int socket_t;
#define INVALID_SOCKET                  -1
#define SOCKET_ERROR                    -1

#endif

////////////////////////////////////////////////////////////////////////////////
/// @}
////////////////////////////////////////////////////////////////////////////////

// -----------------------------------------------------------------------------
// --SECTION--                                                             linux
// -----------------------------------------------------------------------------

////////////////////////////////////////////////////////////////////////////////
/// @addtogroup OperatingSystem
/// @{
////////////////////////////////////////////////////////////////////////////////

#ifdef __linux__

#define TRI_DIR_SEPARATOR_CHAR              '/'
#define TRI_DIR_SEPARATOR_STR               "/"

#define TRI_HAVE_POSIX                      1

#define TRI_HAVE_DLFCN_H                    1

// force posix source
#if ! defined(_POSIX_C_SOURCE)
#define _POSIX_C_SOURCE 200809L
#endif

// first include the features file and then define
#include <features.h>

// for INTxx_MIN and INTxx_MAX
#ifndef __STDC_LIMIT_MACROS
#define __STDC_LIMIT_MACROS 1
#endif

// for usleep
#ifndef __USE_BSD
#define __USE_BSD
#endif

// for pthread_sigmask
#ifndef __cplusplus
#define __USE_UNIX98
#endif

#define TRI_ENABLE_SYSLOG                   1

#define TRI_GCC_THREAD_LOCAL_STORAGE        1

#define TRI_HAVE_DIRENT_H                   1
#define TRI_HAVE_GETRLIMIT                  1
#define TRI_HAVE_FORK                       1
#define TRI_HAVE_SIGNAL_H                   1
#define TRI_HAVE_STDBOOL_H                  1
#define TRI_HAVE_SYS_FILE_H                 1
#define TRI_HAVE_SYS_PRCTL_H                1
#define TRI_HAVE_SYS_RESOURCE_H             1
#define TRI_HAVE_SYS_TIME_H                 1
#define TRI_HAVE_SYS_TYPES_H                1
#define TRI_HAVE_SYS_WAIT_H                 1
#define TRI_HAVE_UNISTD_H                   1
#define TRI_HAVE_TERMIOS_H                  1
#define TRI_HAVE_SYS_IOCTL_H                1
#define TRI_HAVE_SCHED_H                    1

#define TRI_HAVE_LINUX_PROC                 1
#define TRI_HAVE_LINUX_SOCKETS              1
#define TRI_HAVE_POSIX_SPIN                 1
#define TRI_HAVE_POSIX_THREADS              1
#define TRI_HAVE_POSIX_MMAP                 1
#define TRI_HAVE_POSIX_PWD_GRP              1

#define TRI_HAVE_GETLINE                    1
#define TRI_HAVE_GETPPID                    1
#define TRI_HAVE_GETRUSAGE                  1
#define TRI_HAVE_GETTIMEOFDAY               1
#define TRI_HAVE_GMTIME_R                   1
#define TRI_HAVE_PRCTL                      1

#define TRI_HAVE_SETGID                     1
#define TRI_HAVE_SETUID                     1

#define TRI_HAVE_STRTOLL                    1
#define TRI_HAVE_STRTOULL                   1

#if __WORDSIZE == 64
#define TRI_SIZEOF_SIZE_T                   8
#define TRI_ALIGNOF_VOIDP                   8
#else
#define TRI_SIZEOF_SIZE_T                   4
#define TRI_ALIGNOF_VOIDP                   4
#endif

#define TRI_CHDIR                       chdir
#define TRI_CLOSE                       close
#define TRI_CLOSE_SOCKET                close
#define TRI_CREATE(a,b,c)               open((a), (b), (c))
#define TRI_LSEEK                       lseek
#define TRI_GETCWD                      getcwd
#define TRI_MKDIR(a,b)                  mkdir((a), (b))
#define TRI_OPEN(a,b)                   open((a), (b))
#define TRI_READ                        read
#define TRI_READ_SOCKET(a,b,c,d)        read((a), (b), (c))
#define TRI_RMDIR                       rmdir
#define TRI_SLEEP                       sleep
#define TRI_UNLINK                      unlink
#define TRI_WRITE                       write
#define TRI_WRITE_SOCKET(a,b,c,d)       write((a), (b), (c))

#define TRI_LAST_ERROR_STR              strerror(errno)

#define TRI_uid_t                       uid_t
#define TRI_gid_t                       gid_t

typedef int socket_t;
#define INVALID_SOCKET                  -1
#define SOCKET_ERROR                    -1

#endif

////////////////////////////////////////////////////////////////////////////////
/// @}
////////////////////////////////////////////////////////////////////////////////

// -----------------------------------------------------------------------------
// --SECTION--                                                           windows
// -----------------------------------------------------------------------------

////////////////////////////////////////////////////////////////////////////////
/// @addtogroup OperatingSystem
/// @{
////////////////////////////////////////////////////////////////////////////////

#if defined(_WIN32) && defined(_MSC_VER)

#define TRI_DIR_SEPARATOR_CHAR              '\\'
#define TRI_DIR_SEPARATOR_STR               "\\"

<<<<<<< HEAD
=======
// ..............................................................................
// This directive below suppresses warnings about using the 'new' more secure CRT 
// functions.
// ..............................................................................
>>>>>>> 9f20f8a6
#define _CRT_SECURE_NO_WARNINGS                     1

// ..............................................................................
// This directive below provides a manner in which the 'new' more secure functions
// for example, strcpy is automatically converted to strcpy_s. This is enabled
// by default. We have disabled it here.
// ..............................................................................
//#define _CRT_SECURE_CPP_OVERLOAD_STANDARD_NAMES     1

#include <stdio.h>
#include <io.h>
#include <WinSock2.h>

#define TRI_WIN32_CONSOLE                   1
#define TRI_WIN32_THREAD_LOCAL_STORAGE      1

#define TRI_HAVE_DIRECT_H                   1
#define TRI_HAVE_PROCESS_H                  1
#define TRI_HAVE_SIGNAL_H                   1
#define TRI_HAVE_WINSOCK2_H                 1

#define TRI_HAVE_GETTID                     1
#define TRI_HAVE_GMTIME_S                   1
#define TRI_HAVE_STRTOI64                   1
#define TRI_HAVE_STRTOUI64                  1
#define TRI_HAVE_WIN32_CLOSE_ON_EXEC        1
#define TRI_HAVE_WIN32_GETTIMEOFDAY         1
#define TRI_HAVE_WIN32_FILE_LOCKING         1
#define TRI_HAVE_WIN32_LIST_FILES           1
#define TRI_HAVE_WIN32_NON_BLOCKING         1
#define TRI_HAVE_WIN32_SOCKETS              1
#define TRI_HAVE_WIN32_SYMBOLIC_LINK        1
#define TRI_HAVE_WIN32_THREADS              1
#define TRI_HAVE_WIN32_MMAP                 1
#define TRI_HAVE_WIN32_PWD                  1

#if __WORDSIZE == 64
#define TRI_SIZEOF_SIZE_T                   8
#define TRI_ALIGNOF_VOIDP                   8
#else
#define TRI_SIZEOF_SIZE_T                   4
#define TRI_ALIGNOF_VOIDP                   4
#endif

#define strcasecmp                      _stricmp
#define strncasecmp                     _strnicmp
#define snprintf                        _snprintf

// ..............................................................
// usleep in POSIX is for microseconds - not milliseconds
// has been redefined in win-utils.h
// ..............................................................
// #define usleep                          Sleep 
#define usleep                          TRI_usleep
#define sleep                           TRI_sleep
#define srandom                         srand
#define fsync                           _commit
#define isatty                          _isatty
#define fileno                          _fileno
#define putenv                          _putenv
#define tzset                           _tzset

typedef int ssize_t;

#ifdef __cplusplus
extern "C" {
#endif

#ifdef __cplusplus
}
#endif


#ifndef __BOOL_DEFINED
//typedef unsigned int bool; - this never ever going to work. Problem is sizeof(bool) in VS C++ is 1 byte and
// sizeof(bool) in VS C (C compiler) is -- whatever you want. However, when structures are interchanged between
// C & C++ (as in arango) all hell will break loose.
typedef unsigned char bool;
#define true 1
#define false 0
#endif


#define va_copy(d,s) ((d) = (s))


// we do not have owner read and owner write under windows
// so map these to global read, global write
// these are used when creating a file
#define S_IRUSR _S_IREAD
#define S_IWUSR _S_IWRITE
#define S_IRGRP _S_IREAD
#define S_IWGRP _S_IWRITE

#define O_RDONLY                        _O_RDONLY
#define TRI_CHDIR                       _chdir
#define TRI_CLOSE                       _close
#define TRI_CLOSE_SOCKET                TRI_WIN_closesocket
/*  #define TRI_CREATE(a,b,c)               _open((a), (b), (c)) */
#define TRI_CREATE(a,b,c)               TRI_createFile((a), (b), (c))
#define TRI_GETCWD                      _getcwd
#define TRI_LSEEK                       _lseek
#define TRI_MKDIR(a,b)                  _mkdir((a))
/* #define TRI_OPEN(a,b)                   _open((a), (b)) */
#define TRI_OPEN(a,b)                   TRI_openFile((a), (b))
#define TRI_READ                        _read
#define TRI_READ_SOCKET(a,b,c,d)        recv((a), (b), (c), (d))
#define TRI_RMDIR                       _rmdir
#define TRI_SLEEP                       TRI_sleep
#define TRI_UNLINK                      _unlink
#define TRI_WRITE                       _write
#define TRI_WRITE_SOCKET(a,b,c,d)       send((a), (b), (c), (d))

#define TRI_LAST_ERROR_STR              strerror(errno)

// ...........................................................................
// under windows group identifiers and user identifiers are
// security identifiers (SID) which is a variable length structure
// which can (should) not be accessed directly.
// ...........................................................................
#define TRI_uid_t                       void*
#define TRI_gid_t                       void*

// ...........................................................................
// windows does not like the keyword inline -- but only if it uses the c compiler
// weird. _inline should work for both I hope
// ...........................................................................
#define inline                          _inline

// ...........................................................................
// windows uses _alloca instead of alloca
// ...........................................................................
#define alloca                          _alloca


<<<<<<< HEAD
=======
typedef SOCKET socket_t;
>>>>>>> 9f20f8a6

#endif

////////////////////////////////////////////////////////////////////////////////
/// @}
////////////////////////////////////////////////////////////////////////////////

// -----------------------------------------------------------------------------
// --SECTION--                                              posix or windows I/O
// -----------------------------------------------------------------------------

////////////////////////////////////////////////////////////////////////////////
/// @addtogroup OperatingSystem
/// @{
////////////////////////////////////////////////////////////////////////////////



////////////////////////////////////////////////////////////////////////////////
/// @}
////////////////////////////////////////////////////////////////////////////////

// -----------------------------------------------------------------------------
// --SECTION--                                                    GNU C compiler
// -----------------------------------------------------------------------------

////////////////////////////////////////////////////////////////////////////////
/// @addtogroup OperatingSystem
/// @{
////////////////////////////////////////////////////////////////////////////////

#ifdef __GNUC__
#define TRI_HAVE_GCC_ATTRIBUTE          1
#define TRI_HAVE_GCC_BUILTIN            1
#endif

////////////////////////////////////////////////////////////////////////////////
/// @}
////////////////////////////////////////////////////////////////////////////////

// -----------------------------------------------------------------------------
// --SECTION--                                                size_t overloading
// -----------------------------------------------------------------------------

////////////////////////////////////////////////////////////////////////////////
/// @addtogroup OperatingSystem
/// @{
////////////////////////////////////////////////////////////////////////////////

#if defined(TRI_OVERLOAD_FUNCS_SIZE_T)
#if TRI_SIZEOF_SIZE_T == 8
#define sizetint_t                      uint64_t
#else
#define sizetint_t                      uint32_t
#endif
#endif

////////////////////////////////////////////////////////////////////////////////
/// @}
////////////////////////////////////////////////////////////////////////////////

#endif

// Local Variables:
// mode: outline-minor
// outline-regexp: "^\\(/// @brief\\|/// {@inheritDoc}\\|/// @addtogroup\\|// --SECTION--\\|/// @\\}\\)"
// End:<|MERGE_RESOLUTION|>--- conflicted
+++ resolved
@@ -388,13 +388,10 @@
 #define TRI_DIR_SEPARATOR_CHAR              '\\'
 #define TRI_DIR_SEPARATOR_STR               "\\"
 
-<<<<<<< HEAD
-=======
 // ..............................................................................
 // This directive below suppresses warnings about using the 'new' more secure CRT 
 // functions.
 // ..............................................................................
->>>>>>> 9f20f8a6
 #define _CRT_SECURE_NO_WARNINGS                     1
 
 // ..............................................................................
@@ -530,10 +527,7 @@
 #define alloca                          _alloca
 
 
-<<<<<<< HEAD
-=======
 typedef SOCKET socket_t;
->>>>>>> 9f20f8a6
 
 #endif
 
