--- conflicted
+++ resolved
@@ -93,11 +93,16 @@
 
 ApplicationHttpsServer::ApplicationHttpsServer (ApplicationServer* applicationServer,
                                                 ApplicationScheduler* applicationScheduler,
-                                                ApplicationDispatcher* applicationDispatcher)
+                                                ApplicationDispatcher* applicationDispatcher,
+                                                std::string const& authenticationRealm,
+                                                HttpHandlerFactory::auth_fptr checkAuthentication)
   : ApplicationFeature("HttpsServer"),
     _applicationServer(applicationServer),
     _applicationScheduler(applicationScheduler),
     _applicationDispatcher(applicationDispatcher),
+    _authenticationRealm(authenticationRealm),
+    _checkAuthentication(checkAuthentication),
+    _httpsAuth(false),
     _showPort(true),
     _requireKeepAlive(false),
     _sslProtocol(3),
@@ -199,13 +204,16 @@
   }
 
   options[ApplicationServer::OPTIONS_SERVER + ":help-ssl"]
-    ("server.secure-require-keep-alive", "close connection, if keep-alive is missing")
     ("server.keyfile", &_httpsKeyfile, "keyfile for SSL connections")
     ("server.cafile", &_cafile, "file containing the CA certificates of clients")
     ("server.ssl-protocol", &_sslProtocol, "1 = SSLv2, 2 = SSLv3, 3 = SSLv23, 4 = TLSv1")
     ("server.ssl-cache-mode", &_sslCacheMode, "0 = off, 1 = client, 2 = server")
     ("server.ssl-options", &_sslOptions, "ssl options, see OpenSSL documentation")
   ;
+
+  options[ApplicationServer::OPTIONS_SERVER + ":help-extended"]
+    ("server.https-auth", &_httpsAuth, "use basic authentication")
+  ;
 }
 
 ////////////////////////////////////////////////////////////////////////////////
@@ -215,7 +223,7 @@
 bool ApplicationHttpsServer::parsePhase2 (ProgramOptions& options) {
 
   // check keep alive
-  if (options.has("server.secure-require-keep-alive")) {
+  if (options.has("server.require-keep-alive")) {
     _requireKeepAlive= true;
   }
 
@@ -307,9 +315,14 @@
   }
 
   Dispatcher* dispatcher = 0;
+  HttpHandlerFactory::auth_fptr auth = 0;
 
   if (_applicationDispatcher != 0) {
     dispatcher = _applicationDispatcher->dispatcher();
+  }
+
+  if (_httpsAuth) {
+    auth = _checkAuthentication;
   }
 
   // check the ssl context
@@ -320,7 +333,7 @@
   }
 
   // create new server
-  HttpsServer* httpsServer = new HttpsServer(scheduler, dispatcher, _sslContext);
+  HttpsServer* httpsServer = new HttpsServer(scheduler, dispatcher, _authenticationRealm, auth, _sslContext);
 
   // update close-without-keep-alive flag
   if (_requireKeepAlive) {
@@ -331,55 +344,9 @@
   _httpsServers.push_back(httpsServer);
 
   // open http ports
-<<<<<<< HEAD
   for (vector<AddressPort>::const_iterator i = ports.begin();  i != ports.end();  ++i) {
     httpsServer->addPort(i->_address, i->_port, _applicationScheduler->addressReuseAllowed());
-=======
-  deque<AddressPort> addresses;
-  addresses.insert(addresses.begin(), ports.begin(), ports.end());
-
-  _applicationServer->raisePrivileges();
-
-  while (! addresses.empty()) {
-    AddressPort ap = addresses[0];
-    addresses.pop_front();
-
-    string bindAddress = ap._address;
-    int port = ap._port;
-
-    bool result;
-
-    if (bindAddress.empty()) {
-      LOGGER_TRACE << "trying to open port " << port << " for https requests";
-
-      result = httpsServer->addPort(port, _applicationScheduler->addressReuseAllowed());
-    }
-    else {
-      LOGGER_TRACE << "trying to open address " << bindAddress
-                   << " on port " << port
-                   << " for https requests";
-
-      result = httpsServer->addPort(bindAddress, port, _applicationScheduler->addressReuseAllowed());
-    }
-
-    if (result) {
-      LOGGER_DEBUG << "opened port " << port << " for " << (bindAddress.empty() ? "any" : bindAddress);
-    }
-    else {
-      LOGGER_TRACE << "failed to open port " << port << " for " << (bindAddress.empty() ? "any" : bindAddress);
-      addresses.push_back(ap);
-
-      if (scheduler->isShutdownInProgress()) {
-        addresses.clear();
-      }
-      else {
-        sleep(1);
-      }
-    }
->>>>>>> b648d3d6
-  }
-
-  _applicationServer->dropPrivileges();
+  }
 
   return httpsServer;
 }
